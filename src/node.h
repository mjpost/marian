#pragma once

// This file is part of the Marian toolkit.
// Marian is copyright (c) 2016 Marcin Junczys-Dowmunt.
//
// Permission is hereby granted, free of charge, to any person obtaining a copy
// of this software and associated documentation files (the "Software"), to deal
// in the Software without restriction, including without limitation the rights
// to use, copy, modify, merge, publish, distribute, sublicense, and/or sell
// copies of the Software, and to permit persons to whom the Software is
// furnished to do so, subject to the following conditions:
//
// The above copyright notice and this permission notice shall be included in
// all copies or substantial portions of the Software.
//
// THE SOFTWARE IS PROVIDED "AS IS", WITHOUT WARRANTY OF ANY KIND, EXPRESS OR
// IMPLIED, INCLUDING BUT NOT LIMITED TO THE WARRANTIES OF MERCHANTABILITY,
// FITNESS FOR A PARTICULAR PURPOSE AND NONINFRINGEMENT. IN NO EVENT SHALL THE
// AUTHORS OR COPYRIGHT HOLDERS BE LIABLE FOR ANY CLAIM, DAMAGES OR OTHER
// LIABILITY, WHETHER IN AN ACTION OF CONTRACT, TORT OR OTHERWISE, ARISING FROM,
// OUT OF OR IN CONNECTION WITH THE SOFTWARE OR THE USE OR OTHER DEALINGS IN THE
// SOFTWARE.

#include "keywords.h"
#include "tensor.h"
#include "chainable.h"

namespace marian {

class Node : public Chainable<Tensor>,
             public keywords::Keywords {
  public:
    template <typename ...Args>
    Node(Args ...args)
     : Keywords(args...),
       shape_(Get(keywords::shape, {1, 1})),
       givenShape_(shape_),
       name_(Get(keywords::name, "none"))
    { }

    virtual ~Node() {};

    virtual void allocate(size_t batchSize) {
      auto it1 = shape_.begin();
      auto it2 = givenShape_.begin();
      while(it1 != shape_.end()) {
        if(*it2 == whatevs)
          *it1 = batchSize;
        it1++; it2++;
      }

      if(Has(keywords::lazy_shape)) {
        auto defaultShape = [this]() -> Shape { return shape_; };
        shape_ = Get(keywords::lazy_shape, defaultShape)();
      }
      if(Has(keywords::lazy_value))
        val_.allocate(shape_, Get(
          keywords::lazy_value, []()->Float{return 0.f;})());
      else if(Has(keywords::value))
        val_.allocate(shape_, Get(keywords::value, 0));
      else
        val_.allocate(shape_);
    }

    virtual void init_dependent() {
      if(adj_) {
        adj_.set(1);
      }
      else {
        adj_.allocate(shape_, 1);
      }
    }

    virtual void set_zero_adjoint() {
      if(adj_) {
        adj_.set(0);
      }
      else {
        adj_.allocate(shape_, 0);
      }
    }

    virtual const Tensor val()  {
      //UTIL_THROW_IF2(!val_, "Tensor has not been allocated");
      return val_;
    };
<<<<<<< HEAD
    
    virtual const Tensor &grad() const {
      UTIL_THROW_IF2(!adj_, "Tensor has not been allocated");
      return adj_;
    };

    virtual Tensor &grad() {
      UTIL_THROW_IF2(!adj_, "Tensor has not been allocated");
      return adj_;
    };

=======

    virtual Tensor grad() {
      //UTIL_THROW_IF2(!adj_, "Tensor has not been allocated");
      return adj_;
    };

>>>>>>> f6138f23
    virtual const Shape& shape() {
      return shape_;
    }

    void set_name(const std::string& name) {
      name_ = name;
    }

    const std::string &name() const { return name_; }

    virtual const std::string label(const std::string& type) {
      std::stringstream label;
      label << "<" << type;
      if(name_ != "none") {
        label << "<br/>" << "\"" << name_ << "\"";
      }
      label << ">";
      return label.str();
    }

  protected:
    Shape shape_;
    const Shape givenShape_;
    std::string name_;

    Tensor val_;
    Tensor adj_;

    template<class ITER>
    void output(const std::string &title, const ITER &b, const ITER &e) const
    {
    	std::cerr << title << ": ";
    	for (ITER iter = b; iter != e; ++iter) {
  		  std::cerr << *iter << " ";
    	}
    	std::cerr << std::endl;
    }

	void calc_numeric_grad(
			  Float delta,
			  Tensor input,
			  Tensor grad
			  );

	void broadcast(const std::vector<float> &largeVec, std::vector<float> &smallVec);

    void outputL2Norm(const std::string &str, const std::vector<float> &x, const std::vector<float> &y) const;
    float L2Norm(const std::vector<float> &vec) const;

};

}<|MERGE_RESOLUTION|>--- conflicted
+++ resolved
@@ -81,29 +81,14 @@
     }
 
     virtual const Tensor val()  {
-      //UTIL_THROW_IF2(!val_, "Tensor has not been allocated");
       return val_;
     };
-<<<<<<< HEAD
-    
-    virtual const Tensor &grad() const {
-      UTIL_THROW_IF2(!adj_, "Tensor has not been allocated");
-      return adj_;
-    };
-
-    virtual Tensor &grad() {
-      UTIL_THROW_IF2(!adj_, "Tensor has not been allocated");
-      return adj_;
-    };
-
-=======
 
     virtual Tensor grad() {
       //UTIL_THROW_IF2(!adj_, "Tensor has not been allocated");
       return adj_;
     };
 
->>>>>>> f6138f23
     virtual const Shape& shape() {
       return shape_;
     }
@@ -135,20 +120,20 @@
     template<class ITER>
     void output(const std::string &title, const ITER &b, const ITER &e) const
     {
-    	std::cerr << title << ": ";
-    	for (ITER iter = b; iter != e; ++iter) {
-  		  std::cerr << *iter << " ";
-    	}
-    	std::cerr << std::endl;
+        std::cerr << title << ": ";
+        for (ITER iter = b; iter != e; ++iter) {
+          std::cerr << *iter << " ";
+        }
+        std::cerr << std::endl;
     }
 
-	void calc_numeric_grad(
-			  Float delta,
-			  Tensor input,
-			  Tensor grad
-			  );
+    void calc_numeric_grad(
+              Float delta,
+              Tensor input,
+              Tensor grad
+              );
 
-	void broadcast(const std::vector<float> &largeVec, std::vector<float> &smallVec);
+    void broadcast(const std::vector<float> &largeVec, std::vector<float> &smallVec);
 
     void outputL2Norm(const std::string &str, const std::vector<float> &x, const std::vector<float> &y) const;
     float L2Norm(const std::vector<float> &vec) const;
