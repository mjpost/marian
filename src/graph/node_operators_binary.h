--- conflicted
+++ resolved
@@ -469,11 +469,8 @@
 struct ConvolutionOp : public NaryNodeOp {
   ConvolutionOp(const std::vector<Expr>& nodes)
     : NaryNodeOp(nodes) {
-<<<<<<< HEAD
     cudnnCreate(&cudnnHandle_);
 
-=======
->>>>>>> fc3ddf22
     cudnnCreateConvolutionDescriptor(&convDesc_);
     cudnnSetConvolution2dDescriptor(convDesc_,
           0, 1,  // padding
@@ -500,7 +497,6 @@
 
 
   NodeOps forwardOps() {
-<<<<<<< HEAD
     const float alpha = 1.0f;
     const float beta = 0.0f;
     cudaSetDevice(val_->getDevice());
@@ -522,6 +518,7 @@
   }
 
   NodeOps backwardOps() {
+    cudaSetDevice(adj_->getDevice());
     const float alpha = 1.0f;
     const float beta = 0.0f;
     return {
@@ -554,15 +551,7 @@
               children_[1]->grad()->data())
       )
     };
-=======
-    return {};
-  }
-
-  NodeOps backwardOps() {
-    return {};
->>>>>>> fc3ddf22
-  }
-
+  }
 
   const std::string type() {
     return "layer_convolution";
@@ -571,17 +560,11 @@
   virtual ~ConvolutionOp() {
     cudnnDestroyConvolutionDescriptor(convDesc_);
     cudnnDestroyFilterDescriptor(filterDesc_);
-<<<<<<< HEAD
     cudnnDestroy(cudnnHandle_);
   }
 
   protected:
     cudnnHandle_t cudnnHandle_;
-=======
-  }
-
-  protected:
->>>>>>> fc3ddf22
     cudnnConvolutionDescriptor_t convDesc_;
     cudnnFilterDescriptor_t filterDesc_;
 
