--- conflicted
+++ resolved
@@ -26,6 +26,7 @@
   auto graph = -mean(sum(y * log(lr), axis=1), axis=0, name="cost");
   cerr << "lr=" << lr.Debug() << endl;
 
+#if 0
   int numofdata;
   vector<float> images = datasets::mnist::ReadImages("../examples/mnist/t10k-images-idx3-ubyte", numofdata, IMAGE_SIZE);
   vector<float> labels = datasets::mnist::ReadLabels("../examples/mnist/t10k-labels-idx1-ubyte", numofdata, LABEL_SIZE);
@@ -35,18 +36,14 @@
   Tensor tx({numofdata, IMAGE_SIZE}, 1);
   Tensor ty({numofdata, LABEL_SIZE}, 1);
 
-<<<<<<< HEAD
-#if 0
-  int numImg, imgSize;
-  vector<float> images = datasets::mnist::ReadImages("../examples/mnist/t10k-images-idx3-ubyte", numImg, imgSize);
-  vector<int> labels = datasets::mnist::ReadLabels("../examples/mnist/t10k-labels-idx1-ubyte");
-=======
->>>>>>> 6c4d045f
   tx.Load(images);
   ty.Load(labels);
 
   cerr << "tx=" << tx.Debug() << endl;
   cerr << "ty=" << ty.Debug() << endl;
+#else
+  Tensor tx({500, 784}, 1);
+  Tensor ty({500, 10}, 1);
 #endif
 
   x = tx;
