--- conflicted
+++ resolved
@@ -51,18 +51,10 @@
     {
 #ifdef CUDNN
        cudnnCreateTensorDescriptor(&cudnnDesc_);
-<<<<<<< HEAD
        cudnnSetTensor4dDescriptor(cudnnDesc_,
                                   CUDNN_TENSOR_NCHW, CUDNN_DATA_FLOAT,
                                   shape_[0], shape_[1],
                                   shape_[2], shape_[3]);
-=======
-       cudnnSetTensor4dDescriptorEx(cudnnDesc_, CUDNN_DATA_FLOAT,
-                                   shape_[0], shape_[1],
-                                   shape_[2], shape_[3],
-                                   shape_.stride(0), shape_.stride(1),
-                                   shape_.stride(2), shape_.stride(3));
->>>>>>> fc3ddf22
 #endif
     }
 
@@ -115,13 +107,9 @@
     void copyFrom(Tensor);
 
 #ifdef CUDNN
-<<<<<<< HEAD
-      cudnnTensorDescriptor_t cudnn() {
-=======
-      cudnnTensorDescriptor_t& cudnn() {
->>>>>>> fc3ddf22
-            return cudnnDesc_;
-          }
+    cudnnTensorDescriptor_t& cudnn() {
+      return cudnnDesc_;
+    }
 #endif
 
     std::string debug();
